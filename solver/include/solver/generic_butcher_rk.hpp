--- conflicted
+++ resolved
@@ -4,11 +4,8 @@
 
 #include "stage.hpp"
 #include "detail.hpp"
-<<<<<<< HEAD
 #include "ponio_config.hpp"
-=======
 #include "butcher_tableau.hpp"
->>>>>>> bb535ca8
 
 namespace ode::butcher {
 
